--- conflicted
+++ resolved
@@ -40,11 +40,8 @@
             catalog,
             id_manager: self.id_manager,
             pages: Vec::default(),
-<<<<<<< HEAD
+            objs: Vec::default(),
             fonts: Vec::default(),
-=======
-            objs: Vec::default(),
->>>>>>> a0004682
         }
     }
 }