--- conflicted
+++ resolved
@@ -15,14 +15,9 @@
 use types::{
     hierarchy::{
         catalog::Catalog,
-<<<<<<< HEAD
-        page_tree::PageTree,
-        primitives::{font::Font, obj_id::IdManager},
-=======
         content::image::Image,
         page_tree::PageTree,
-        primitives::{obj_id::IdManager, object::Object},
->>>>>>> a0004682
+        primitives::{font::Font, obj_id::IdManager, object::Object},
     },
     page::Page,
     pdf_writer::PdfWriter,
@@ -75,13 +70,11 @@
     /// Collection of all pages in this PDF document.
     pages: Vec<Page>,
 
-<<<<<<< HEAD
+    /// Collection of `objects` that are added to the [`Document`].
+    objs: Vec<Box<dyn AnyObj>>,
+
     /// Collection of all fonts in this PDF document.
     fonts: Vec<Font>,
-=======
-    /// Collection of `objects` that are added to the [`Document`].
-    objs: Vec<Box<dyn AnyObj>>,
->>>>>>> a0004682
 }
 
 impl Default for Document {
@@ -96,11 +89,8 @@
             catalog,
             id_manager,
             pages: Vec::new(),
-<<<<<<< HEAD
+            objs: Vec::new(),
             fonts: Vec::new(),
-=======
-            objs: Vec::new(),
->>>>>>> a0004682
         }
     }
 }
@@ -128,7 +118,6 @@
         self.pages.last_mut().unwrap()
     }
 
-<<<<<<< HEAD
     /// Creates a new font inside the document.
     pub fn create_font(&mut self, subtype: Vec<u8>, base_type: Vec<u8>) -> &mut Font {
         let id = self.id_manager.create_id();
@@ -136,11 +125,11 @@
         self.fonts.push(Font::new(id, subtype, base_type));
 
         self.fonts.last_mut().unwrap()
-=======
+    }
+
     /// Returns a mutable reference to the current page in document.
     pub fn current_page(&mut self) -> Option<&mut Page> {
         self.pages.last_mut()
->>>>>>> a0004682
     }
 
     /// Write the PDF contents into the provided writer.
@@ -234,7 +223,7 @@
         /Resources <<  >>
         /MediaBox [0 0 592.441 839.0551] >>
         endobj
-        3 0 obj
+        5 0 obj
         << /Type /Font 
         /Subtype /Type1 
         /BaseFont /Helvetica 
@@ -245,27 +234,16 @@
         0000000009 00000 n 
         0000000059 00000 n 
         0000000117 00000 n 
-        0000000215 00000 n 
+        0000000216 00000 n 
         trailer
-<<<<<<< HEAD
                << /Size 4
-               /Root 0 0 R
-               /ID [<d7336a410f3f6b8c3f65b8105453493d>
-                  <d7336a410f3f6b8c3f65b8105453493d>
+               /Root 1 0 R
+               /ID [<eef66076f3a5b37832652f242213ef85>
+                  <eef66076f3a5b37832652f242213ef85>
                   ]
                >>
         startxref
-        288
-=======
-               << /Size 3
-               /Root 1 0 R
-               /ID [<9bb385e14fc1dd30ae230a7ea0ad2c94>
-                  <9bb385e14fc1dd30ae230a7ea0ad2c94>
-                  ]
-               >>
-        startxref
-        216
->>>>>>> a0004682
+        289
         %%EOF
         ");
     }
