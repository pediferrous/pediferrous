--- conflicted
+++ resolved
@@ -15,7 +15,7 @@
 /// When writing a name in a PDF file, a SOLIDUS (2Fh) (/) shall be used to introduce a name.
 /// No token delimiter (such as white-space) occurs between the SOLIDUS and the encoded name.
 /// Whitespace used as part of a name shall always be coded using the 2-digit hexadecimal notation.
-<<<<<<< HEAD
+#[derive(Debug, Clone)]
 pub(crate) struct Name<T: AsRef<[u8]>> {
     inner: T,
 }
@@ -25,28 +25,6 @@
     pub fn new(inner: T) -> Self {
         let inner_ref = inner.as_ref();
         if inner_ref.is_empty() {
-=======
-#[derive(Debug, Clone)]
-pub(crate) struct Name(&'static [u8]);
-
-impl Name {
-    pub(crate) const TYPE: Name = Name::new(b"Type");
-
-    /// Create a new [`Name`] from the given byte slice. The byte slice must contain at least two
-    /// bytes and must not contain '/'.
-    ///
-    /// # Example
-    ///
-    /// ```ignore
-    /// const PDF_KEY: Name = Name::new(b"PdfKey");
-    ///
-    /// let mut out_buf = Vec::new();
-    /// PDF_KEY.write(&mut out_buf).unwrap();
-    /// assert_eq!(&out_buf, b"/PdfKey");
-    /// ```
-    pub(crate) const fn new<const N: usize>(inner: &'static [u8; N]) -> Self {
-        if N == 0 {
->>>>>>> a0004682
             panic!("Dictionary Key must start with '/' followed by at least one ASCII character.");
         }
 
@@ -58,7 +36,7 @@
     }
 
     /// Encode and write this `Name` into the provided implementor of [`Write`].
-    pub(crate) fn write(&self, writer: &mut dyn Write) -> Result<usize, Error> {
+    pub fn write(&self, writer: &mut dyn Write) -> Result<usize, Error> {
         let mut written = writer.write(b"/")?;
         written += writer.write(self.inner.as_ref())?;
         written += writer.write(b" ")?;
@@ -67,8 +45,23 @@
 
     /// The number of bytes that this `Name` occupies when written into the PDF document. This does
     /// not include the whitespace written after the `Name`.
-    pub(crate) fn len(&self) -> usize {
+    pub fn len(&self) -> usize {
         self.inner.as_ref().len() + 1
+    }
+
+    /// Returns the referenced version to this `Name`.
+    pub fn as_ref(&self) -> Name<&[u8]> {
+        Name {
+            inner: self.inner.as_ref(),
+        }
+    }
+
+    /// Returns the inner byte slice
+    pub fn to_bytes(&self) -> Vec<u8> {
+        let mut vec = Vec::with_capacity(self.inner.as_ref().len() + 2);
+        let _ = self.write(&mut vec);
+
+        vec
     }
 }
 
@@ -129,60 +122,4 @@
         slice_key.write(&mut out_buf).unwrap();
         assert_eq!(&out_buf, b"/SliceKey ");
     }
-}
-
-/// Owned variant of the [`Name`] type with same invariants. See documentation of [`Name`] for more
-/// information.
-#[derive(Debug, Clone)]
-pub(crate) struct OwnedName(Vec<u8>);
-
-impl OwnedName {
-    /// Creates a new `OwnedName` from the given bytes.
-    pub(crate) fn from_bytes(bytes: impl Into<Vec<u8>>) -> Self {
-        let mut bytes: Vec<u8> = bytes.into();
-
-        if bytes.is_empty() {
-            panic!("Dictionary Key must start with '/' followed by at least one ASCII character.");
-        }
-
-        if bytes.contains(&b'/') {
-            panic!("Dictionary Key is not allowed to contain '/'.");
-        }
-
-        bytes.insert(0, b'/');
-        bytes.push(b' ');
-
-        Self(bytes)
-    }
-
-    /// Encode and write this `Name` into the provided implementor of [`Write`].
-    pub(crate) fn write(&self, writer: &mut dyn Write) -> Result<usize, Error> {
-        writer.write(&self.0)
-    }
-
-    /// The number of bytes that this `OwnedName` occupies when written into the PDF document. This
-    /// does not include the whitespace written after the `Name`.
-    ///
-    /// # Example:
-    ///
-    /// ```ignore
-    /// let name = OwnedName::from_bytes(b"Name");
-    /// // '/Name' has length of 5 bytes.
-    /// assert_eq!(name.len(), 5); //
-    /// ```
-    #[allow(dead_code)]
-    pub(crate) fn len(&self) -> usize {
-        self.0.len() + 1
-    }
-
-    /// Returns a byte slice of this `OwnedName`.
-    pub(crate) fn as_bytes(&self) -> &[u8] {
-        &self.0
-    }
-}
-
-impl WriteDictValue for OwnedName {
-    fn write(&self, writer: &mut impl Write) -> Result<usize, Error> {
-        self.write(writer)
-    }
 }